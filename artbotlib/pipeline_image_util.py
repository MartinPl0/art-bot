import logging

import requests
import yaml
<<<<<<< HEAD
from requests_kerberos import HTTPKerberosAuth, OPTIONAL

=======
>>>>>>> 1b4b89ac
import artbotlib.exectools
from artbotlib import exceptions
from typing import Union

logger = logging.getLogger(__name__)


<<<<<<< HEAD
# Functions for pipeline from GitHub
def github_repo_is_available(repo_name: str) -> bool:
    """
    Function to check whether the given GitHub repo name is valid

    :repo_name: The name of the GitHub repo.
    """

    url = f"https://github.com/openshift/{repo_name}"
    logger.info('Checking if %s is reachable...', url)
    response = requests.head(url)

    if response.status_code == 200:
        return True

    logger.warning('Url %s does not exist', url)
    return False


def github_to_distgit(github_name: str, version: str) -> list:
    """
    Driver function to get the GitHub to distgit mappings from the GitHub name and OCP version.

    :github_name: The name of the GitHub repo
    :version: OCP version
    """

    logger.info('Retrieving distgit associated with %s', github_name)
    data = github_distgit_mappings(version)

    try:
        distgit = data[github_name]
        logger.info('Found distgit %s', distgit)
        return distgit

    except KeyError:
        logger.warning('No distgit associated with github repo %s found', github_name)
        raise exceptions.DistgitFromGithubNotFound(
            f"Couldn't find Distgit repo from GitHub `{github_name}` and version `{version}`")


# Distgit
def distgit_is_available(distgit_repo_name: str) -> bool:
    """
    Function to check whether the given distgit repo name is valid

    :distgit_repo_name: The name of the distgit repo.
    """

    url = f"{constants.CGIT_URL}/containers/{distgit_repo_name}"
    logger.info('Checking if %s is reachable...', url)
    response = requests.head(url)

    if response.status_code == 200:
        return True

    logger.warning('Url %s does not exist', url)
    return False


def distgit_to_github(distgit_name: str, version: str) -> str:
    """
    Driver function to get the distgit to GitHub mappings from the GitHub name and OCP version.

    :distgit_name: The name of the distgit repo
    :version: OCP version
    """

    logger.info('Retrieving github repo associated with distgit %s', distgit_name)
    data = distgit_github_mappings(version)

    try:
        github = data[distgit_name].split('/')[-1]
        logger.info('Found github repo %s', github)
        return github

    except KeyError:
        logger.warning('No github associated with distgit repo %s found', distgit_name)
        raise exceptions.GithubFromDistgitNotFound(
            f"Couldn't find GitHub repo from distgit `{distgit_name}` and version `{version}`")


def distgit_to_brew(distgit_name: str, version: str) -> str:
    """
    Get the brew name from the distgit name.

    :distgit_name: The name of the distgit repo
    :version: The OCP version
    """

    logger.info('Retrieving brew package associated with distgit %s', distgit_name)
    brew_name = f"{distgit_name}-container"  # Default brew name

    url = f"https://raw.githubusercontent.com/openshift/ocp-build-data/openshift-{version}/images/{distgit_name}.yml"
    logger.info('Fetching data from %s', url)
    response = requests.get(url)

    if response.status_code != 200:
        logger.warning('No distgit definition found at %s', url)
        raise exceptions.DistgitNotFound(
            f"image dist-git {distgit_name} definition was not found at {url}")  # If yml file does not exist

    yml_file = yaml.safe_load(response.content)

    try:
        # override default if component name specified in yml file
        brew_name = yml_file['distgit']['component']
        return brew_name

    except KeyError:
        # fallback to default
        logger.warning('Falling back to default brew name %s', brew_name)

    finally:
        return brew_name


def distgit_to_delivery(distgit_repo_name: str, version: str, variant: str) -> str:
    """
    Driver function for distgit -> delivery pipeline.

    :distgit_repo_name: The name of the distgit repo
    :version: OCP version
    :variant: RHOSE variant
    """

    logger.info('Retrieving delivery repo associated with distgit %s', distgit_repo_name)
    payload = ""

    # Tag
    tag = get_image_stream_tag(distgit_repo_name, version)
    if tag:
        logger.info('Found tag %s', tag)
        payload += f"Payload tag: *{tag}* \n"

    # Distgit -> Brew
    brew_package_name = distgit_to_brew(distgit_repo_name, version)
    logger.info('Found Brew package: %s', brew_package_name)
    brew_id = get_brew_id(brew_package_name)
    payload += f"Production brew builds: <{constants.BREW_URL}/packageinfo?packageID={brew_id}|*{brew_package_name}*>\n"

    # Bundle Builds
    if require_bundle_build(distgit_repo_name, version):
        logger.info('Component %s requries bundle builds', distgit_repo_name)
        bundle_component = get_bundle_override(distgit_repo_name, version)

        if not bundle_component:
            bundle_component = f"{'-'.join(brew_package_name.split('-')[:-1])}-metadata-component"
        bundle_distgit = f"{distgit_repo_name}-bundle"

        logger.info('Found Brew bundle component: %s', bundle_component)
        logger.info('Found distgit bundle component: %s', bundle_distgit)

        payload += f"Bundle Component: *{bundle_component}*\n"
        payload += f"Bundle Distgit: *{bundle_distgit}*\n"

    # Brew -> Delivery
    payload += brew_to_delivery(brew_package_name, variant)
    return payload


# Brew stuff
def brew_is_available(brew_name: str) -> bool:
    """
    Function to check whether the given brew repo is valid

    :brew_name: The name of the brew repo.
    """

    try:
        get_brew_id(brew_name)
        logger.info('Brew package %s is valid', brew_name)
        return True

    except exceptions.BrewIdNotFound:
        logger.warning('Brew package %s was not found', brew_name)
        return False


def brew_to_github(brew_name: str, version: str) -> str:
    """
    Driver function for Brew -> GitHub pipeline

    :brew_name: Name of the brew package
    :version: OCP version
    """

    logger.info('Retrieving github repo from brew package %s', brew_name)
    payload = ""

    # Distgit
    distgit_repo_name = brew_to_distgit(brew_name, version)
    logger.info('Found distgit %s', distgit_repo_name)

    # Distgit -> GitHub
    github_repo = distgit_to_github(distgit_repo_name, version)
    logger.info('Found github %s', github_repo)

    payload += f"Upstream GitHub repository: <https://github.com/openshift/{github_repo}|*openshift/{github_repo}*>\n"
    payload += f"Private GitHub repository: <https://github.com/openshift-priv/{github_repo}|*openshift-priv/{github_repo}*>\n"

    # To keep the presented order same
    payload += f"Production dist-git repo: <{constants.CGIT_URL}/containers/{distgit_repo_name}|*{distgit_repo_name}*>\n"

    # Bundle Builds
    if require_bundle_build(distgit_repo_name, version):
        logger.info('Component %s requries bundle builds', distgit_repo_name)
        bundle_component = get_bundle_override(distgit_repo_name, version)

        if not bundle_component:
            bundle_component = f"{'-'.join(brew_name.split('-')[:-1])}-metadata-component"
        bundle_distgit = f"{distgit_repo_name}-bundle"

        logger.info('Found Brew bundle component: %s', bundle_component)
        logger.info('Found distgit bundle component: %s', bundle_distgit)

        payload += f"Bundle Component: *{bundle_component}*\n"
        payload += f"Bundle Distgit: *{bundle_distgit}*\n"

    # Tag
    tag = get_image_stream_tag(distgit_repo_name, version)
    if tag:
        logger.info('Found tag: %s', tag)
        payload += f"Payload tag: *{tag}* \n"

    return payload


def get_brew_id(brew_name: str) -> int:
    """
    Get the brew id for the given brew name.

    :so: SlackOutput object for reporting results.
    :brew_name: The name of the brew package
    """

    logger.info('Getting brew id for package %s', )

    try:
        koji_api = util.koji_client_session()
    except Exception:
        msg = 'Failed to connect to Brew.'
        logger.error(msg)
        raise exceptions.KojiClientError(msg)

    try:
        brew_id = koji_api.getPackageID(brew_name, strict=True)
        logger.info('Found brew id %s', brew_id)

    except Exception:
        msg = f'Brew ID not found for brew package `{brew_name}`. Check API call.'
        logger.warning(msg)
        raise exceptions.BrewIdNotFound(msg)

    return brew_id


def brew_to_cdn(brew_name: str, variant_name: str) -> list:
    """
    Function to return all the Brew to CDN mappings (since more than one could be present)

    :brew_name: Brew package name
    :variant_name: The name of the product variant eg: 8Base-RHOSE-4.10
    """

    logger.info('Retrieving cdn from brew %s', brew_name)

    url = f"{constants.ERRATA_TOOL_URL}/api/v1/cdn_repo_package_tags?filter[package_name]={brew_name}"
    response = request_with_kerberos(url)
    if not response.status_code:
        msg = f'Failed fetching data from {url}'
        logger.error(msg)
        raise exceptions.ArtBotExceptions(msg)

    repos = []
    for item in response.json()['data']:
        repos.append(item['relationships']['cdn_repo']['name'])

    repos = list(set(repos))  # Getting only the unique repo names
    logger.info('Found repos %s', repos)

    # Cross-check to see if the repo is mapped to the given variant
    results = []
    for repo in repos:
        response = get_cdn_repo_details(repo)
        for variant in response['data']['relationships']['variants']:
            if variant['name'] == variant_name:
                results.append(repo)
                break

    if not results:
        msg = f'CDN was not found for brew `{brew_name}` and variant `{variant_name}`'
        logger.error(msg)
        raise exceptions.CdnFromBrewNotFound(msg)

    logger.info('Found CDN mappings: %s', results)
    return results


def brew_to_delivery(brew_package_name: str, variant: str) -> str:
    """
    Driver function for Brew -> Delivery pipeline

    :brew_package_name: Brew package name
    :variant: The 8Base-RHOSE variant
    """

    logger.info('Retrieving delivery repo from brew %s', brew_package_name)

    payload = ""
    cdn_repo_names = brew_to_cdn(brew_package_name, variant)
    if len(cdn_repo_names) > 1:
        payload += "\n *Found more than one Brew to CDN mappings:*\n\n"

    for cdn_repo_name in cdn_repo_names:
        logger.info('Found CDN %s', cdn_repo_name)

        # CDN
        payload += get_cdn_payload(cdn_repo_name, variant)

        # CDN -> Delivery
        payload += cdn_to_delivery_payload(cdn_repo_name)

    else:
        logger.warning('No CDN mappings found for brew %s', brew_package_name)

    return payload


@util.cached
def doozer_brew_distgit(version: str) -> list:
    output = artbotlib.exectools.cmd_gather(f"doozer --disable-gssapi -g openshift-{version} "
                                            f"images:print --short '{{component}}: {{name}}'")

    if "koji.GSSAPIAuthError" in output[2]:
        msg = 'Kerberos authentication failed for doozer'
        logger.error(msg)
        raise exceptions.KerberosAuthenticationError(msg)

    result = []
    for line in output[1].splitlines():
        result.append(line.split(": "))

    return result


def brew_to_distgit(brew_name: str, version: str) -> str:
    """
    Function to get the distgit name from the brew package name

    :brew_name: The name of the brew package
    :version: OCP version. Eg: 4.10
    """

    output = doozer_brew_distgit(version)

    dict_data = {}
    for line in output:
        if line:
            dict_data[line[0]] = line[1]

    if not dict_data:
        msg = 'No data from doozer command for brew-distgit mapping'
        logger.error(msg)
        raise exceptions.NullDataReturned(msg)

    try:
        distgit = dict_data[brew_name]
        logger.info('Found distgit %s', distgit)
        return distgit

    except Exception:
        msg = 'Could not find brew-distgit mapping from ocp-build-data for brew %s', brew_name
        logger.error(msg)
        raise exceptions.BrewToDistgitMappingNotFound(msg)


# CDN stuff
def cdn_is_available(cdn_name: str) -> bool:
    """
    Function to check if the given CDN repo name is available

    :cdn_name: Name of the CDN repo
    """

    try:
        get_cdn_repo_details(cdn_name)
        logger.info('CDN %s available', cdn_name)
        return True

    except exceptions.CdnNotFound:
        logger.error('CDN %s not found', cdn_name)
        return False


def get_cdn_repo_details(cdn_name: str) -> dict:
    """
    Function to get the details regarding the given CDN repo.

    :cdn_name: The name of the CDN repo
    """

    logger.info('Retrieving details for cdn %s', cdn_name)
    url = f"{constants.ERRATA_TOOL_URL}/api/v1/cdn_repos/{cdn_name}"
    response = request_with_kerberos(url)

    if response.status_code == 404:
        msg = f'CDN was not found for CDN name {cdn_name}'
        logger.error(msg)
        raise exceptions.CdnNotFound(msg)

    return response.json()


def cdn_to_delivery(cdn_name: str) -> str:
    """
    Function to get the delivery repo name from the CDN repo name.

    :cdn_name: THe CDN repo name
    """

    logger.info('Retrieving delivery repo name from CDN %s', cdn_name)
    response = get_cdn_repo_details(cdn_name)

    try:
        delivery = response['data']['attributes']['external_name']
        logger.info('Found delivery repo %s', delivery)
        return delivery

    except Exception:
        msg = f'Delivery Repo not found for CDN `{cdn_name}`'
        logger.error(msg)
        raise exceptions.DeliveryRepoNotFound(msg)


def get_cdn_repo_id(cdn_name: str) -> int:
    """
    Function to get the CDN repo ID. Used to construct the CDN repo URL to direct to its page in Errata.

    :cdn_name: The name of the CDN repo
    """

    logger.info('Retrieving CDN id for %s', cdn_name)
    response = get_cdn_repo_details(cdn_name)

    try:
        cdn_id = response['data']['id']
        logger.info('Found cdn id %s', cdn_id)
        return cdn_id

    except Exception:
        msg = f'CDN ID not found for CDN `{cdn_name}`'
        logger.error(msg)
        raise exceptions.CdnIdNotFound(msg)


def cdn_to_brew(cdn_name: str) -> str:
    """
    Function to get the brew name from the given CDN name

    :cdn_name: The CDN repo name
    """

    logger.info('Retrieving brew name for CDN %s', cdn_name)
    response = get_cdn_repo_details(cdn_name)

    brew_packages = response['data']['relationships']['packages']
    if len(brew_packages) > 1:
        logger.error('Multiple Brew to CDN mappings found for %s', cdn_name)
        raise exceptions.MultipleCdnToBrewMappings("Multiple Brew to CDN mappings found. Contact ART.")

    try:
        brew_name = brew_packages[0]['name']
        logger.info('Found brew name %s', brew_name)
        return brew_name

    except KeyError:
        logger.error('No brew package found for cdn %s', cdn_name)
        raise exceptions.BrewNotFoundFromCdnApi("Brew package not mapped to CDN in Errata. Contact ART.")


def get_variant_id(cdn_name: str, variant_name: str) -> int:
    """
    Function to get the id of the product variant. Used to get the product ID.

    :cdn_name: The name of the CDN repo
    :variant_name: The name of the product variant
    """

    logger.info('Retrieving product variant id for cdn %s', cdn_name)
    response = get_cdn_repo_details(cdn_name)

    try:
        for data in response['data']['relationships']['variants']:
            if data['name'] == variant_name:
                prod_id = data['id']
                logger.info('Found id %s', prod_id)
                return prod_id

    except Exception:
        msg = f'Variant ID not found for CDN `{cdn_name}` and variant `{variant_name}`'
        logger.error(msg)
        raise exceptions.VariantIdNotFound(msg)


def get_product_id(variant_id: int) -> int:
    """
    Function to get the product id. Used to construct the CDN repo URL to direct to its page in Errata.

    :variant_id: Product variant ID
    """

    logger.info('Retrieving product id from variant %s', variant_id)
    url = f"{constants.ERRATA_TOOL_URL}/api/v1/variants/{variant_id}"
    response = request_with_kerberos(url)

    try:
        product_id = response.json()['data']['attributes']['relationships']['product_version']['id']
        logger.info('Found product id %s', product_id)
        return product_id

    except Exception:
        msg = f'Product ID not found for variant `{variant_id}`'
        logger.error(msg)
        raise exceptions.ProductIdNotFound(msg)


def cdn_to_github(cdn_name: str, version: str) -> str:
    """
    Driver function for the CDN -> GitHub pipeline

    :cdn_name: The name of the CDN repo
    :version: The OCP version
    """

    logger.info('Retrieving github from cdn %s', cdn_name)
    payload = ""

    # Brew
    brew_name = cdn_to_brew(cdn_name)
    logger.info('Found brew %s', brew_name)
    brew_id = get_brew_id(brew_name)
    payload += f"Production brew builds: <{constants.BREW_URL}/packageinfo?packageID={brew_id}|*{brew_name}*>\n"

    # Brew -> GitHub
    payload += brew_to_github(brew_name, version)
    # Use after brew to distgit mapping fixed
    return payload


def get_cdn_payload(cdn_repo_name: str, variant: str) -> str:
    """
    Function to get the CDN payload for slack (since it's needed in multiple places.

    :cdn_repo_name: The name of the CDN repo
    :variant: The 8Base-RHOSE variant
    """

    logger.info('Retrieving cdn payload for cdn %s', cdn_repo_name)
    cdn_repo_id = get_cdn_repo_id(cdn_repo_name)
    variant_id = get_variant_id(cdn_repo_name, variant)
    product_id = get_product_id(variant_id)
    logger.info('Found repo id=%s, variant id=%s, product id=%s', cdn_repo_id, variant_id, product_id)

    return f"CDN repo: <{constants.ERRATA_TOOL_URL}/product_versions/{product_id}/cdn_repos/{cdn_repo_id}|*{cdn_repo_name}*>\n"


def cdn_to_delivery_payload(cdn_repo_name: str):
    """
    Function to get the CDN payload for slack (since it's needed in multiple places.

    :cdn_repo_name: The name of the CDN repo
    """

    logger.info('Retrieving payload for cdn %s', cdn_repo_name)
    delivery_repo_name = cdn_to_delivery(cdn_repo_name)
    delivery_repo_id = get_delivery_repo_id(delivery_repo_name)
    logger.info('Found repo name=%s, repo id=%s', delivery_repo_name, delivery_repo_id)
    return f"Delivery (Comet) repo: <{constants.COMET_URL}/{delivery_repo_id}|*{delivery_repo_name}*>\n\n"


# Delivery stuff
def delivery_repo_is_available(name: str) -> bool:
    """
    Function to check if the given delivery repo exists

    :name: Name of the delivery repo
    """

    logger.info('Checking if delivery repo %s exists', name)
    try:
        get_delivery_repo_id(name)
        logger.info('Delivery repo %s found', name)
        return True

    except exceptions.DeliveryRepoIDNotFound:
        logger.error('Delivery repo %s not found', name)
        return False


def brew_from_delivery(delivery_repo: str) -> str:
    """
    Function to get the brew name from the delivery repo
    """

    logger.info('Retrieving brew name from delivery repo %s', delivery_repo)
    url = f"https://pyxis.engineering.redhat.com/v1/repositories/registry/registry.access.redhat.com/repository/{delivery_repo}/images"
    response = request_with_kerberos(url)

    if response.status_code == 404:
        msg = f'Brew package could not be found from delivery repo `{delivery_repo}`'
        logger.error(msg)
        raise exceptions.BrewFromDeliveryNotFound(msg)

    result = []
    for data in response.json()['data']:
        result.append(data['brew']['package'])

    result = list(set(result))
    if len(result) > 1:
        msg = f'Multiple brew packages found for delivery repo `{delivery_repo}`'
        logger.error(msg)
        raise exceptions.MultipleBrewFromDelivery(msg)

    brew = result.pop()
    logger.info('Found brew %s', brew)
    return brew


def brew_to_cdn_delivery(brew_name: str, variant: str, delivery_repo_name: str) -> str:
    """
    Function the get the CDN name from brew name, variant and delivery repo name

    :brew_name: Brew repo name
    :variant: 8Base-RHOSE variant
    :delivery_repo_name: Delivery repo name
    """

    logger.info('Retrieving cdn from brew %s', brew_name)

    cdn_repo_names = brew_to_cdn(brew_name, variant)
    for cdn_repo_name in cdn_repo_names:
        delivery = cdn_to_delivery(cdn_repo_name)
        if delivery == delivery_repo_name:
            logger.info('Found delivery repo %s', cdn_repo_name)
            return cdn_repo_name

    msg = f'Could not find CDN from Brew name from delivery repo `{delivery_repo_name}`'
    logger.error(msg)
    raise exceptions.BrewToCdnWithDeliveryNotFound(msg)


def get_delivery_repo_id(name: str) -> str:
    """
    Function to get the delivery repo id. Used to construct the delivery repo URL to direct to its page in Pyxis.

    :name: Delivery repo name
    """

    logger.info('Retriving delivery repo id for %s', name)
    url = f"https://pyxis.engineering.redhat.com/v1/repositories?filter=repository=={name}"
    response = request_with_kerberos(url)

    if response.status_code == 404:
        msg = "Couldn't find delivery repo link on Pyxis"
        logger.error(msg)
        raise exceptions.DeliveryRepoUrlNotFound(msg)

    try:
        repo_id = response.json()['data'][0]['_id']
        logger.info('Found repo id %s', repo_id)
        return repo_id

    except Exception:
        msg = f"Couldn't find delivery repo ID on Pyxis for {name}"
        logger.error(msg)
        raise exceptions.DeliveryRepoIDNotFound(msg)


# Methods
@util.refresh_krb_auth
def request_with_kerberos(url: str) -> requests.Response():
    # Kerberos authentication
    kerberos_auth = HTTPKerberosAuth(mutual_authentication=OPTIONAL)

    # Sending the kerberos ticket along with the request
    response = requests.get(url, auth=kerberos_auth)

    if response.status_code == 401:
        msg = 'Kerberos Authentication failed'
        logger.error(msg)
        raise exceptions.KerberosAuthenticationError(msg)

    return response


def get_image_stream_tag(distgit_name: str, version: str) -> str:
    """
    Function to get the image stream tag if the image is a payload image.
    The for_payload flag would be set to True in the yml file

    :distgit_name: Name of the distgit repo
    :version: OCP version
    """

    logger.info('Retrieving image stream tag for distgit %s', distgit_name)
    url = f"https://raw.githubusercontent.com/openshift/ocp-build-data/openshift-{version}/images/{distgit_name}.yml"
    response = requests.get(url)

    yml_file = yaml.safe_load(response.content)
    if yml_file.get('for_payload', False):  # Check if the image is in the payload
        tag = yml_file['name'].split("/")[1]
        return tag[4:] if tag.startswith("ose-") else tag  # remove 'ose-' if present

    else:
        logger.info('Image for %s is not in payload', distgit_name)


@util.cached
=======
>>>>>>> 1b4b89ac
def github_distgit_mappings(version: str) -> dict:
    """
    Function to get the GitHub to Distgit mappings present in a particular OCP version.

    :version: OCP version
    """

    logger.info('Retrieving github to distgit mappings for version %s', version)
    rc, out, err = artbotlib.exectools.cmd_gather(
        f"doozer --disable-gssapi -g openshift-{version} images:print --short '{{upstream_public}}: {{name}}'")

    if rc != 0:
        if "koji.GSSAPIAuthError" in err:
            logger.error('Kerberos authentication error')
            raise exceptions.KerberosAuthenticationError("Kerberos authentication failed for doozer")

        logger.error('Doozer returned status %s: %s', rc, err)
        raise RuntimeError(f'doozer returned status {rc}')

    mappings = {}

    for line in out.splitlines():
        github, distgit = line.split(": ")
        reponame = github.split("/")[-1]
        if github not in mappings:
            mappings[reponame] = [distgit]
        else:
            mappings[reponame].append(distgit)

    if not mappings:
        msg = 'No data from doozer command for github-distgit mapping'
        logger.error(msg)
        raise exceptions.NullDataReturned(msg)

    logger.debug('Found github to distgit mappings: %s', mappings)
    return mappings


<<<<<<< HEAD
@util.cached
def distgit_github_mappings(version: str) -> dict:
    """
    Function to get the distgit to GitHub mappings present in a particular OCP version.

    :version: OCP version
    """

    logger.info('Retrieving distgit to github mappings for version %s', version)
    rc, out, err = artbotlib.exectools.cmd_gather(
        f"doozer --disable-gssapi -g openshift-{version} images:print --short '{{name}}: {{upstream_public}}'")

    if rc != 0:
        if "koji.GSSAPIAuthError" in err:
            logger.error('Kerberos authentication error')
            raise exceptions.KerberosAuthenticationError("Kerberos authentication failed for doozer")

        logger.error('Doozer returned status %s: %s', rc, err)
        raise RuntimeError(f'doozer returned status {rc}')

    mappings = {}
    for line in out.splitlines():
        distgit, github = line.split(": ")
        mappings[distgit] = github

    if not mappings:
        msg = 'No data from doozer command for distgit-github mapping'
        logger.error(msg)
        raise exceptions.NullDataReturned(msg)

    return mappings


def require_bundle_build(distgit_name: str, version: str) -> bool:
=======
def get_image_stream_tag(distgit_name: str, version: str) -> Union[str, None]:
>>>>>>> 1b4b89ac
    """
    Function to get the image stream tag if the image is a payload image.
    The for_payload flag would be set to True in the yml file

    :distgit_name: Name of the distgit repo
    :version: OCP version
    """

    logger.info('Checking if component %s requires bundle builds', distgit_name)
    url = f"https://raw.githubusercontent.com/openshift/ocp-build-data/openshift-{version}/images/{distgit_name}.yml"
    response = requests.get(url)

<<<<<<< HEAD
    if response.status_code != 200:
        # If yml file does not exist
        msg = f'image dist-git {distgit_name} definition was not found at {url}'
        logger.error(msg)
        raise exceptions.DistgitNotFound(msg)

    yml_file = yaml.safe_load(response.content)
    try:
        _ = yml_file['update-csv']  # override default if component name specified in yml file
        logger.info('Component %s requires bundle builds', distgit_name)
        return True

    except KeyError:
        logger.info('Component %s does not require bundle builds', distgit_name)
        return False


def get_bundle_override(distgit_name: str, version: str) -> Union[str, None]:
    """
    Check the yml file for an override for the bundle component name. Else return None

    :distgit_name: The name of the distgit repo
    :version: The OCP version
    """

    logger.info('Checking if component %s has a bundle override configuration', distgit_name)
    url = f"https://raw.githubusercontent.com/openshift/ocp-build-data/openshift-{version}/images/{distgit_name}.yml"
    response = requests.get(url)

    if response.status_code != 200:
        # If yml file does not exist
        msg = f'image dist-git {distgit_name} definition was not found at {url}'
        logger.error(msg)
        raise exceptions.DistgitNotFound(msg)

    yml_file = yaml.safe_load(response.content)
    try:
        override = yml_file['distgit']['bundle_component']
        logger.info('Found bundle override %s for component %s', override, distgit_name)
        return override

    except KeyError:
        logger.info('Component %s does not have a bundle override', distgit_name)
        return None
=======
    yml_file = yaml.safe_load(response.content)
    if yml_file.get('for_payload', False):  # Check if the image is in the payload
        tag = yml_file['name'].split("/")[1]
        return tag[4:] if tag.startswith("ose-") else tag  # remove 'ose-' if present
    return None
>>>>>>> 1b4b89ac
<|MERGE_RESOLUTION|>--- conflicted
+++ resolved
@@ -1,741 +1,10 @@
-import logging
-
 import requests
 import yaml
-<<<<<<< HEAD
-from requests_kerberos import HTTPKerberosAuth, OPTIONAL
-
-=======
->>>>>>> 1b4b89ac
 import artbotlib.exectools
 from artbotlib import exceptions
 from typing import Union
 
-logger = logging.getLogger(__name__)
 
-
-<<<<<<< HEAD
-# Functions for pipeline from GitHub
-def github_repo_is_available(repo_name: str) -> bool:
-    """
-    Function to check whether the given GitHub repo name is valid
-
-    :repo_name: The name of the GitHub repo.
-    """
-
-    url = f"https://github.com/openshift/{repo_name}"
-    logger.info('Checking if %s is reachable...', url)
-    response = requests.head(url)
-
-    if response.status_code == 200:
-        return True
-
-    logger.warning('Url %s does not exist', url)
-    return False
-
-
-def github_to_distgit(github_name: str, version: str) -> list:
-    """
-    Driver function to get the GitHub to distgit mappings from the GitHub name and OCP version.
-
-    :github_name: The name of the GitHub repo
-    :version: OCP version
-    """
-
-    logger.info('Retrieving distgit associated with %s', github_name)
-    data = github_distgit_mappings(version)
-
-    try:
-        distgit = data[github_name]
-        logger.info('Found distgit %s', distgit)
-        return distgit
-
-    except KeyError:
-        logger.warning('No distgit associated with github repo %s found', github_name)
-        raise exceptions.DistgitFromGithubNotFound(
-            f"Couldn't find Distgit repo from GitHub `{github_name}` and version `{version}`")
-
-
-# Distgit
-def distgit_is_available(distgit_repo_name: str) -> bool:
-    """
-    Function to check whether the given distgit repo name is valid
-
-    :distgit_repo_name: The name of the distgit repo.
-    """
-
-    url = f"{constants.CGIT_URL}/containers/{distgit_repo_name}"
-    logger.info('Checking if %s is reachable...', url)
-    response = requests.head(url)
-
-    if response.status_code == 200:
-        return True
-
-    logger.warning('Url %s does not exist', url)
-    return False
-
-
-def distgit_to_github(distgit_name: str, version: str) -> str:
-    """
-    Driver function to get the distgit to GitHub mappings from the GitHub name and OCP version.
-
-    :distgit_name: The name of the distgit repo
-    :version: OCP version
-    """
-
-    logger.info('Retrieving github repo associated with distgit %s', distgit_name)
-    data = distgit_github_mappings(version)
-
-    try:
-        github = data[distgit_name].split('/')[-1]
-        logger.info('Found github repo %s', github)
-        return github
-
-    except KeyError:
-        logger.warning('No github associated with distgit repo %s found', distgit_name)
-        raise exceptions.GithubFromDistgitNotFound(
-            f"Couldn't find GitHub repo from distgit `{distgit_name}` and version `{version}`")
-
-
-def distgit_to_brew(distgit_name: str, version: str) -> str:
-    """
-    Get the brew name from the distgit name.
-
-    :distgit_name: The name of the distgit repo
-    :version: The OCP version
-    """
-
-    logger.info('Retrieving brew package associated with distgit %s', distgit_name)
-    brew_name = f"{distgit_name}-container"  # Default brew name
-
-    url = f"https://raw.githubusercontent.com/openshift/ocp-build-data/openshift-{version}/images/{distgit_name}.yml"
-    logger.info('Fetching data from %s', url)
-    response = requests.get(url)
-
-    if response.status_code != 200:
-        logger.warning('No distgit definition found at %s', url)
-        raise exceptions.DistgitNotFound(
-            f"image dist-git {distgit_name} definition was not found at {url}")  # If yml file does not exist
-
-    yml_file = yaml.safe_load(response.content)
-
-    try:
-        # override default if component name specified in yml file
-        brew_name = yml_file['distgit']['component']
-        return brew_name
-
-    except KeyError:
-        # fallback to default
-        logger.warning('Falling back to default brew name %s', brew_name)
-
-    finally:
-        return brew_name
-
-
-def distgit_to_delivery(distgit_repo_name: str, version: str, variant: str) -> str:
-    """
-    Driver function for distgit -> delivery pipeline.
-
-    :distgit_repo_name: The name of the distgit repo
-    :version: OCP version
-    :variant: RHOSE variant
-    """
-
-    logger.info('Retrieving delivery repo associated with distgit %s', distgit_repo_name)
-    payload = ""
-
-    # Tag
-    tag = get_image_stream_tag(distgit_repo_name, version)
-    if tag:
-        logger.info('Found tag %s', tag)
-        payload += f"Payload tag: *{tag}* \n"
-
-    # Distgit -> Brew
-    brew_package_name = distgit_to_brew(distgit_repo_name, version)
-    logger.info('Found Brew package: %s', brew_package_name)
-    brew_id = get_brew_id(brew_package_name)
-    payload += f"Production brew builds: <{constants.BREW_URL}/packageinfo?packageID={brew_id}|*{brew_package_name}*>\n"
-
-    # Bundle Builds
-    if require_bundle_build(distgit_repo_name, version):
-        logger.info('Component %s requries bundle builds', distgit_repo_name)
-        bundle_component = get_bundle_override(distgit_repo_name, version)
-
-        if not bundle_component:
-            bundle_component = f"{'-'.join(brew_package_name.split('-')[:-1])}-metadata-component"
-        bundle_distgit = f"{distgit_repo_name}-bundle"
-
-        logger.info('Found Brew bundle component: %s', bundle_component)
-        logger.info('Found distgit bundle component: %s', bundle_distgit)
-
-        payload += f"Bundle Component: *{bundle_component}*\n"
-        payload += f"Bundle Distgit: *{bundle_distgit}*\n"
-
-    # Brew -> Delivery
-    payload += brew_to_delivery(brew_package_name, variant)
-    return payload
-
-
-# Brew stuff
-def brew_is_available(brew_name: str) -> bool:
-    """
-    Function to check whether the given brew repo is valid
-
-    :brew_name: The name of the brew repo.
-    """
-
-    try:
-        get_brew_id(brew_name)
-        logger.info('Brew package %s is valid', brew_name)
-        return True
-
-    except exceptions.BrewIdNotFound:
-        logger.warning('Brew package %s was not found', brew_name)
-        return False
-
-
-def brew_to_github(brew_name: str, version: str) -> str:
-    """
-    Driver function for Brew -> GitHub pipeline
-
-    :brew_name: Name of the brew package
-    :version: OCP version
-    """
-
-    logger.info('Retrieving github repo from brew package %s', brew_name)
-    payload = ""
-
-    # Distgit
-    distgit_repo_name = brew_to_distgit(brew_name, version)
-    logger.info('Found distgit %s', distgit_repo_name)
-
-    # Distgit -> GitHub
-    github_repo = distgit_to_github(distgit_repo_name, version)
-    logger.info('Found github %s', github_repo)
-
-    payload += f"Upstream GitHub repository: <https://github.com/openshift/{github_repo}|*openshift/{github_repo}*>\n"
-    payload += f"Private GitHub repository: <https://github.com/openshift-priv/{github_repo}|*openshift-priv/{github_repo}*>\n"
-
-    # To keep the presented order same
-    payload += f"Production dist-git repo: <{constants.CGIT_URL}/containers/{distgit_repo_name}|*{distgit_repo_name}*>\n"
-
-    # Bundle Builds
-    if require_bundle_build(distgit_repo_name, version):
-        logger.info('Component %s requries bundle builds', distgit_repo_name)
-        bundle_component = get_bundle_override(distgit_repo_name, version)
-
-        if not bundle_component:
-            bundle_component = f"{'-'.join(brew_name.split('-')[:-1])}-metadata-component"
-        bundle_distgit = f"{distgit_repo_name}-bundle"
-
-        logger.info('Found Brew bundle component: %s', bundle_component)
-        logger.info('Found distgit bundle component: %s', bundle_distgit)
-
-        payload += f"Bundle Component: *{bundle_component}*\n"
-        payload += f"Bundle Distgit: *{bundle_distgit}*\n"
-
-    # Tag
-    tag = get_image_stream_tag(distgit_repo_name, version)
-    if tag:
-        logger.info('Found tag: %s', tag)
-        payload += f"Payload tag: *{tag}* \n"
-
-    return payload
-
-
-def get_brew_id(brew_name: str) -> int:
-    """
-    Get the brew id for the given brew name.
-
-    :so: SlackOutput object for reporting results.
-    :brew_name: The name of the brew package
-    """
-
-    logger.info('Getting brew id for package %s', )
-
-    try:
-        koji_api = util.koji_client_session()
-    except Exception:
-        msg = 'Failed to connect to Brew.'
-        logger.error(msg)
-        raise exceptions.KojiClientError(msg)
-
-    try:
-        brew_id = koji_api.getPackageID(brew_name, strict=True)
-        logger.info('Found brew id %s', brew_id)
-
-    except Exception:
-        msg = f'Brew ID not found for brew package `{brew_name}`. Check API call.'
-        logger.warning(msg)
-        raise exceptions.BrewIdNotFound(msg)
-
-    return brew_id
-
-
-def brew_to_cdn(brew_name: str, variant_name: str) -> list:
-    """
-    Function to return all the Brew to CDN mappings (since more than one could be present)
-
-    :brew_name: Brew package name
-    :variant_name: The name of the product variant eg: 8Base-RHOSE-4.10
-    """
-
-    logger.info('Retrieving cdn from brew %s', brew_name)
-
-    url = f"{constants.ERRATA_TOOL_URL}/api/v1/cdn_repo_package_tags?filter[package_name]={brew_name}"
-    response = request_with_kerberos(url)
-    if not response.status_code:
-        msg = f'Failed fetching data from {url}'
-        logger.error(msg)
-        raise exceptions.ArtBotExceptions(msg)
-
-    repos = []
-    for item in response.json()['data']:
-        repos.append(item['relationships']['cdn_repo']['name'])
-
-    repos = list(set(repos))  # Getting only the unique repo names
-    logger.info('Found repos %s', repos)
-
-    # Cross-check to see if the repo is mapped to the given variant
-    results = []
-    for repo in repos:
-        response = get_cdn_repo_details(repo)
-        for variant in response['data']['relationships']['variants']:
-            if variant['name'] == variant_name:
-                results.append(repo)
-                break
-
-    if not results:
-        msg = f'CDN was not found for brew `{brew_name}` and variant `{variant_name}`'
-        logger.error(msg)
-        raise exceptions.CdnFromBrewNotFound(msg)
-
-    logger.info('Found CDN mappings: %s', results)
-    return results
-
-
-def brew_to_delivery(brew_package_name: str, variant: str) -> str:
-    """
-    Driver function for Brew -> Delivery pipeline
-
-    :brew_package_name: Brew package name
-    :variant: The 8Base-RHOSE variant
-    """
-
-    logger.info('Retrieving delivery repo from brew %s', brew_package_name)
-
-    payload = ""
-    cdn_repo_names = brew_to_cdn(brew_package_name, variant)
-    if len(cdn_repo_names) > 1:
-        payload += "\n *Found more than one Brew to CDN mappings:*\n\n"
-
-    for cdn_repo_name in cdn_repo_names:
-        logger.info('Found CDN %s', cdn_repo_name)
-
-        # CDN
-        payload += get_cdn_payload(cdn_repo_name, variant)
-
-        # CDN -> Delivery
-        payload += cdn_to_delivery_payload(cdn_repo_name)
-
-    else:
-        logger.warning('No CDN mappings found for brew %s', brew_package_name)
-
-    return payload
-
-
-@util.cached
-def doozer_brew_distgit(version: str) -> list:
-    output = artbotlib.exectools.cmd_gather(f"doozer --disable-gssapi -g openshift-{version} "
-                                            f"images:print --short '{{component}}: {{name}}'")
-
-    if "koji.GSSAPIAuthError" in output[2]:
-        msg = 'Kerberos authentication failed for doozer'
-        logger.error(msg)
-        raise exceptions.KerberosAuthenticationError(msg)
-
-    result = []
-    for line in output[1].splitlines():
-        result.append(line.split(": "))
-
-    return result
-
-
-def brew_to_distgit(brew_name: str, version: str) -> str:
-    """
-    Function to get the distgit name from the brew package name
-
-    :brew_name: The name of the brew package
-    :version: OCP version. Eg: 4.10
-    """
-
-    output = doozer_brew_distgit(version)
-
-    dict_data = {}
-    for line in output:
-        if line:
-            dict_data[line[0]] = line[1]
-
-    if not dict_data:
-        msg = 'No data from doozer command for brew-distgit mapping'
-        logger.error(msg)
-        raise exceptions.NullDataReturned(msg)
-
-    try:
-        distgit = dict_data[brew_name]
-        logger.info('Found distgit %s', distgit)
-        return distgit
-
-    except Exception:
-        msg = 'Could not find brew-distgit mapping from ocp-build-data for brew %s', brew_name
-        logger.error(msg)
-        raise exceptions.BrewToDistgitMappingNotFound(msg)
-
-
-# CDN stuff
-def cdn_is_available(cdn_name: str) -> bool:
-    """
-    Function to check if the given CDN repo name is available
-
-    :cdn_name: Name of the CDN repo
-    """
-
-    try:
-        get_cdn_repo_details(cdn_name)
-        logger.info('CDN %s available', cdn_name)
-        return True
-
-    except exceptions.CdnNotFound:
-        logger.error('CDN %s not found', cdn_name)
-        return False
-
-
-def get_cdn_repo_details(cdn_name: str) -> dict:
-    """
-    Function to get the details regarding the given CDN repo.
-
-    :cdn_name: The name of the CDN repo
-    """
-
-    logger.info('Retrieving details for cdn %s', cdn_name)
-    url = f"{constants.ERRATA_TOOL_URL}/api/v1/cdn_repos/{cdn_name}"
-    response = request_with_kerberos(url)
-
-    if response.status_code == 404:
-        msg = f'CDN was not found for CDN name {cdn_name}'
-        logger.error(msg)
-        raise exceptions.CdnNotFound(msg)
-
-    return response.json()
-
-
-def cdn_to_delivery(cdn_name: str) -> str:
-    """
-    Function to get the delivery repo name from the CDN repo name.
-
-    :cdn_name: THe CDN repo name
-    """
-
-    logger.info('Retrieving delivery repo name from CDN %s', cdn_name)
-    response = get_cdn_repo_details(cdn_name)
-
-    try:
-        delivery = response['data']['attributes']['external_name']
-        logger.info('Found delivery repo %s', delivery)
-        return delivery
-
-    except Exception:
-        msg = f'Delivery Repo not found for CDN `{cdn_name}`'
-        logger.error(msg)
-        raise exceptions.DeliveryRepoNotFound(msg)
-
-
-def get_cdn_repo_id(cdn_name: str) -> int:
-    """
-    Function to get the CDN repo ID. Used to construct the CDN repo URL to direct to its page in Errata.
-
-    :cdn_name: The name of the CDN repo
-    """
-
-    logger.info('Retrieving CDN id for %s', cdn_name)
-    response = get_cdn_repo_details(cdn_name)
-
-    try:
-        cdn_id = response['data']['id']
-        logger.info('Found cdn id %s', cdn_id)
-        return cdn_id
-
-    except Exception:
-        msg = f'CDN ID not found for CDN `{cdn_name}`'
-        logger.error(msg)
-        raise exceptions.CdnIdNotFound(msg)
-
-
-def cdn_to_brew(cdn_name: str) -> str:
-    """
-    Function to get the brew name from the given CDN name
-
-    :cdn_name: The CDN repo name
-    """
-
-    logger.info('Retrieving brew name for CDN %s', cdn_name)
-    response = get_cdn_repo_details(cdn_name)
-
-    brew_packages = response['data']['relationships']['packages']
-    if len(brew_packages) > 1:
-        logger.error('Multiple Brew to CDN mappings found for %s', cdn_name)
-        raise exceptions.MultipleCdnToBrewMappings("Multiple Brew to CDN mappings found. Contact ART.")
-
-    try:
-        brew_name = brew_packages[0]['name']
-        logger.info('Found brew name %s', brew_name)
-        return brew_name
-
-    except KeyError:
-        logger.error('No brew package found for cdn %s', cdn_name)
-        raise exceptions.BrewNotFoundFromCdnApi("Brew package not mapped to CDN in Errata. Contact ART.")
-
-
-def get_variant_id(cdn_name: str, variant_name: str) -> int:
-    """
-    Function to get the id of the product variant. Used to get the product ID.
-
-    :cdn_name: The name of the CDN repo
-    :variant_name: The name of the product variant
-    """
-
-    logger.info('Retrieving product variant id for cdn %s', cdn_name)
-    response = get_cdn_repo_details(cdn_name)
-
-    try:
-        for data in response['data']['relationships']['variants']:
-            if data['name'] == variant_name:
-                prod_id = data['id']
-                logger.info('Found id %s', prod_id)
-                return prod_id
-
-    except Exception:
-        msg = f'Variant ID not found for CDN `{cdn_name}` and variant `{variant_name}`'
-        logger.error(msg)
-        raise exceptions.VariantIdNotFound(msg)
-
-
-def get_product_id(variant_id: int) -> int:
-    """
-    Function to get the product id. Used to construct the CDN repo URL to direct to its page in Errata.
-
-    :variant_id: Product variant ID
-    """
-
-    logger.info('Retrieving product id from variant %s', variant_id)
-    url = f"{constants.ERRATA_TOOL_URL}/api/v1/variants/{variant_id}"
-    response = request_with_kerberos(url)
-
-    try:
-        product_id = response.json()['data']['attributes']['relationships']['product_version']['id']
-        logger.info('Found product id %s', product_id)
-        return product_id
-
-    except Exception:
-        msg = f'Product ID not found for variant `{variant_id}`'
-        logger.error(msg)
-        raise exceptions.ProductIdNotFound(msg)
-
-
-def cdn_to_github(cdn_name: str, version: str) -> str:
-    """
-    Driver function for the CDN -> GitHub pipeline
-
-    :cdn_name: The name of the CDN repo
-    :version: The OCP version
-    """
-
-    logger.info('Retrieving github from cdn %s', cdn_name)
-    payload = ""
-
-    # Brew
-    brew_name = cdn_to_brew(cdn_name)
-    logger.info('Found brew %s', brew_name)
-    brew_id = get_brew_id(brew_name)
-    payload += f"Production brew builds: <{constants.BREW_URL}/packageinfo?packageID={brew_id}|*{brew_name}*>\n"
-
-    # Brew -> GitHub
-    payload += brew_to_github(brew_name, version)
-    # Use after brew to distgit mapping fixed
-    return payload
-
-
-def get_cdn_payload(cdn_repo_name: str, variant: str) -> str:
-    """
-    Function to get the CDN payload for slack (since it's needed in multiple places.
-
-    :cdn_repo_name: The name of the CDN repo
-    :variant: The 8Base-RHOSE variant
-    """
-
-    logger.info('Retrieving cdn payload for cdn %s', cdn_repo_name)
-    cdn_repo_id = get_cdn_repo_id(cdn_repo_name)
-    variant_id = get_variant_id(cdn_repo_name, variant)
-    product_id = get_product_id(variant_id)
-    logger.info('Found repo id=%s, variant id=%s, product id=%s', cdn_repo_id, variant_id, product_id)
-
-    return f"CDN repo: <{constants.ERRATA_TOOL_URL}/product_versions/{product_id}/cdn_repos/{cdn_repo_id}|*{cdn_repo_name}*>\n"
-
-
-def cdn_to_delivery_payload(cdn_repo_name: str):
-    """
-    Function to get the CDN payload for slack (since it's needed in multiple places.
-
-    :cdn_repo_name: The name of the CDN repo
-    """
-
-    logger.info('Retrieving payload for cdn %s', cdn_repo_name)
-    delivery_repo_name = cdn_to_delivery(cdn_repo_name)
-    delivery_repo_id = get_delivery_repo_id(delivery_repo_name)
-    logger.info('Found repo name=%s, repo id=%s', delivery_repo_name, delivery_repo_id)
-    return f"Delivery (Comet) repo: <{constants.COMET_URL}/{delivery_repo_id}|*{delivery_repo_name}*>\n\n"
-
-
-# Delivery stuff
-def delivery_repo_is_available(name: str) -> bool:
-    """
-    Function to check if the given delivery repo exists
-
-    :name: Name of the delivery repo
-    """
-
-    logger.info('Checking if delivery repo %s exists', name)
-    try:
-        get_delivery_repo_id(name)
-        logger.info('Delivery repo %s found', name)
-        return True
-
-    except exceptions.DeliveryRepoIDNotFound:
-        logger.error('Delivery repo %s not found', name)
-        return False
-
-
-def brew_from_delivery(delivery_repo: str) -> str:
-    """
-    Function to get the brew name from the delivery repo
-    """
-
-    logger.info('Retrieving brew name from delivery repo %s', delivery_repo)
-    url = f"https://pyxis.engineering.redhat.com/v1/repositories/registry/registry.access.redhat.com/repository/{delivery_repo}/images"
-    response = request_with_kerberos(url)
-
-    if response.status_code == 404:
-        msg = f'Brew package could not be found from delivery repo `{delivery_repo}`'
-        logger.error(msg)
-        raise exceptions.BrewFromDeliveryNotFound(msg)
-
-    result = []
-    for data in response.json()['data']:
-        result.append(data['brew']['package'])
-
-    result = list(set(result))
-    if len(result) > 1:
-        msg = f'Multiple brew packages found for delivery repo `{delivery_repo}`'
-        logger.error(msg)
-        raise exceptions.MultipleBrewFromDelivery(msg)
-
-    brew = result.pop()
-    logger.info('Found brew %s', brew)
-    return brew
-
-
-def brew_to_cdn_delivery(brew_name: str, variant: str, delivery_repo_name: str) -> str:
-    """
-    Function the get the CDN name from brew name, variant and delivery repo name
-
-    :brew_name: Brew repo name
-    :variant: 8Base-RHOSE variant
-    :delivery_repo_name: Delivery repo name
-    """
-
-    logger.info('Retrieving cdn from brew %s', brew_name)
-
-    cdn_repo_names = brew_to_cdn(brew_name, variant)
-    for cdn_repo_name in cdn_repo_names:
-        delivery = cdn_to_delivery(cdn_repo_name)
-        if delivery == delivery_repo_name:
-            logger.info('Found delivery repo %s', cdn_repo_name)
-            return cdn_repo_name
-
-    msg = f'Could not find CDN from Brew name from delivery repo `{delivery_repo_name}`'
-    logger.error(msg)
-    raise exceptions.BrewToCdnWithDeliveryNotFound(msg)
-
-
-def get_delivery_repo_id(name: str) -> str:
-    """
-    Function to get the delivery repo id. Used to construct the delivery repo URL to direct to its page in Pyxis.
-
-    :name: Delivery repo name
-    """
-
-    logger.info('Retriving delivery repo id for %s', name)
-    url = f"https://pyxis.engineering.redhat.com/v1/repositories?filter=repository=={name}"
-    response = request_with_kerberos(url)
-
-    if response.status_code == 404:
-        msg = "Couldn't find delivery repo link on Pyxis"
-        logger.error(msg)
-        raise exceptions.DeliveryRepoUrlNotFound(msg)
-
-    try:
-        repo_id = response.json()['data'][0]['_id']
-        logger.info('Found repo id %s', repo_id)
-        return repo_id
-
-    except Exception:
-        msg = f"Couldn't find delivery repo ID on Pyxis for {name}"
-        logger.error(msg)
-        raise exceptions.DeliveryRepoIDNotFound(msg)
-
-
-# Methods
-@util.refresh_krb_auth
-def request_with_kerberos(url: str) -> requests.Response():
-    # Kerberos authentication
-    kerberos_auth = HTTPKerberosAuth(mutual_authentication=OPTIONAL)
-
-    # Sending the kerberos ticket along with the request
-    response = requests.get(url, auth=kerberos_auth)
-
-    if response.status_code == 401:
-        msg = 'Kerberos Authentication failed'
-        logger.error(msg)
-        raise exceptions.KerberosAuthenticationError(msg)
-
-    return response
-
-
-def get_image_stream_tag(distgit_name: str, version: str) -> str:
-    """
-    Function to get the image stream tag if the image is a payload image.
-    The for_payload flag would be set to True in the yml file
-
-    :distgit_name: Name of the distgit repo
-    :version: OCP version
-    """
-
-    logger.info('Retrieving image stream tag for distgit %s', distgit_name)
-    url = f"https://raw.githubusercontent.com/openshift/ocp-build-data/openshift-{version}/images/{distgit_name}.yml"
-    response = requests.get(url)
-
-    yml_file = yaml.safe_load(response.content)
-    if yml_file.get('for_payload', False):  # Check if the image is in the payload
-        tag = yml_file['name'].split("/")[1]
-        return tag[4:] if tag.startswith("ose-") else tag  # remove 'ose-' if present
-
-    else:
-        logger.info('Image for %s is not in payload', distgit_name)
-
-
-@util.cached
-=======
->>>>>>> 1b4b89ac
 def github_distgit_mappings(version: str) -> dict:
     """
     Function to get the GitHub to Distgit mappings present in a particular OCP version.
@@ -743,16 +12,12 @@
     :version: OCP version
     """
 
-    logger.info('Retrieving github to distgit mappings for version %s', version)
     rc, out, err = artbotlib.exectools.cmd_gather(
         f"doozer --disable-gssapi -g openshift-{version} images:print --short '{{upstream_public}}: {{name}}'")
 
     if rc != 0:
         if "koji.GSSAPIAuthError" in err:
-            logger.error('Kerberos authentication error')
             raise exceptions.KerberosAuthenticationError("Kerberos authentication failed for doozer")
-
-        logger.error('Doozer returned status %s: %s', rc, err)
         raise RuntimeError(f'doozer returned status {rc}')
 
     mappings = {}
@@ -766,52 +31,11 @@
             mappings[reponame].append(distgit)
 
     if not mappings:
-        msg = 'No data from doozer command for github-distgit mapping'
-        logger.error(msg)
-        raise exceptions.NullDataReturned(msg)
-
-    logger.debug('Found github to distgit mappings: %s', mappings)
+        raise exceptions.NullDataReturned("No data from doozer command for github-distgit mapping")
     return mappings
 
 
-<<<<<<< HEAD
-@util.cached
-def distgit_github_mappings(version: str) -> dict:
-    """
-    Function to get the distgit to GitHub mappings present in a particular OCP version.
-
-    :version: OCP version
-    """
-
-    logger.info('Retrieving distgit to github mappings for version %s', version)
-    rc, out, err = artbotlib.exectools.cmd_gather(
-        f"doozer --disable-gssapi -g openshift-{version} images:print --short '{{name}}: {{upstream_public}}'")
-
-    if rc != 0:
-        if "koji.GSSAPIAuthError" in err:
-            logger.error('Kerberos authentication error')
-            raise exceptions.KerberosAuthenticationError("Kerberos authentication failed for doozer")
-
-        logger.error('Doozer returned status %s: %s', rc, err)
-        raise RuntimeError(f'doozer returned status {rc}')
-
-    mappings = {}
-    for line in out.splitlines():
-        distgit, github = line.split(": ")
-        mappings[distgit] = github
-
-    if not mappings:
-        msg = 'No data from doozer command for distgit-github mapping'
-        logger.error(msg)
-        raise exceptions.NullDataReturned(msg)
-
-    return mappings
-
-
-def require_bundle_build(distgit_name: str, version: str) -> bool:
-=======
 def get_image_stream_tag(distgit_name: str, version: str) -> Union[str, None]:
->>>>>>> 1b4b89ac
     """
     Function to get the image stream tag if the image is a payload image.
     The for_payload flag would be set to True in the yml file
@@ -819,60 +43,11 @@
     :distgit_name: Name of the distgit repo
     :version: OCP version
     """
-
-    logger.info('Checking if component %s requires bundle builds', distgit_name)
     url = f"https://raw.githubusercontent.com/openshift/ocp-build-data/openshift-{version}/images/{distgit_name}.yml"
     response = requests.get(url)
 
-<<<<<<< HEAD
-    if response.status_code != 200:
-        # If yml file does not exist
-        msg = f'image dist-git {distgit_name} definition was not found at {url}'
-        logger.error(msg)
-        raise exceptions.DistgitNotFound(msg)
-
-    yml_file = yaml.safe_load(response.content)
-    try:
-        _ = yml_file['update-csv']  # override default if component name specified in yml file
-        logger.info('Component %s requires bundle builds', distgit_name)
-        return True
-
-    except KeyError:
-        logger.info('Component %s does not require bundle builds', distgit_name)
-        return False
-
-
-def get_bundle_override(distgit_name: str, version: str) -> Union[str, None]:
-    """
-    Check the yml file for an override for the bundle component name. Else return None
-
-    :distgit_name: The name of the distgit repo
-    :version: The OCP version
-    """
-
-    logger.info('Checking if component %s has a bundle override configuration', distgit_name)
-    url = f"https://raw.githubusercontent.com/openshift/ocp-build-data/openshift-{version}/images/{distgit_name}.yml"
-    response = requests.get(url)
-
-    if response.status_code != 200:
-        # If yml file does not exist
-        msg = f'image dist-git {distgit_name} definition was not found at {url}'
-        logger.error(msg)
-        raise exceptions.DistgitNotFound(msg)
-
-    yml_file = yaml.safe_load(response.content)
-    try:
-        override = yml_file['distgit']['bundle_component']
-        logger.info('Found bundle override %s for component %s', override, distgit_name)
-        return override
-
-    except KeyError:
-        logger.info('Component %s does not have a bundle override', distgit_name)
-        return None
-=======
     yml_file = yaml.safe_load(response.content)
     if yml_file.get('for_payload', False):  # Check if the image is in the payload
         tag = yml_file['name'].split("/")[1]
         return tag[4:] if tag.startswith("ose-") else tag  # remove 'ose-' if present
-    return None
->>>>>>> 1b4b89ac
+    return None